%% coding: utf-8

%--------------------------------------------------------------------
%
% Copyright (c) 2015 Mike French
%
% This software is released under the MIT license
% http://www.opensource.org/licenses/mit-license.php
%
%--------------------------------------------------------------------

% @doc YAZL '<i>yazzle</i>' (Yet Another Zipper List): 
% A mutable list with a current focus position.
%
% A yazl supports operations normally found in
% mutable doubly-linked lists, such as read, update,
% insert, delete and incremental bi-directional traversal.
% Local operations in the neighbourhood of the focus
% are executed in O(1) constant time.
% The yazl also provides global operations and index-based
% random access, typically with an O(n) performance penalty.
%
% The focus may be between two elements of the list, or at one of the ends. 
% The descriptions used here are slightly different from a true zipper,
% because the focus is between elements, not at a current element
% [<i>Functional Pearl: The Zipper</i>, Gérard Huet, 1997].
%
% We describe lists as being ordered left-to-right,
% like western writing, with the excuse that this bias is already
% present in Erlang with the names <i>foldl</i>, <i>foldr</i>.
%
% The position of the current element is either a 1-based positive integer,
% or an end marker: `endl', for the beginning, or `endr' for the end.
% The current value is after (to the right of) the focus, if it exists. 
% There is no current value for empty lists,
% or non-empty lists with the focus after the right end.
%
% Functions on single values and lists of values are not overloaded,
% they are given distinct names (<i>e.g.</i>`insert'/`inserts'),
% so that yazls can have lists as regular elements 
% (<i>i.e.</i> lists of lists).
%
% == Usage ==
%
% === Create, Import, Export ===
%
% Create yazls from lists using `new' and `from_list'.
% Test if a term appears to be a yazl with `is_yazl'.
% Recover the underlying list with `to_list'.
%
% === Query ===
%
% Test if the yazl is empty with `is_empty'.
% Get the total length of the underlying list using `size'.
% Read the value at the current focus position using `get'.
% Find the current focus location using `position',
% which may return a 1-based integer index, or an ending marker.
%
% === Move ===
%
% Movement functions change the focus position,
% but do not change the content of the list.
% Movements return special flags `endl' or `endr' 
% if an operation would take the focus
% beyond the beginning or end of the list.
% Client code can implement cyclic behaviour by using
% these flags in conjunction with the `moveto' function.
%
% Move the focus with `move', `moves', `moveto'. 
% The `move' function changes focus to the next or previous elements. 
% The `moves' function jumps multiple steps relative to the current focus.
% The `moveto' function jump to absolute positions based on
% a specific index, or the beginning or end of the list.
%
% === Search ===
%
% Move the focus by searching with `find', `finds',
% `moveuntil' and `movewhile'.
% The `find' function will search for the next or previous 
% occurrence of a value. The `finds' function searches for the 
% next or previous occurrence of a sequence of values. 
% The `moveuntil' (`movewhile') functions search until a 
% boolean predicate function of the current value becomes true (false).
%
% === Update ===
%
% Write the value at the current focus position using `set'.
%
% Add new values on either side of the current focus,
% or at the head or tail of the underlying list, using
% `insert' and `inserts'.
%
% Delete the element at the current focus position using `delete'.
% Delete from the focus to one of the ends using the `truncate'.
%
% Reverse the whole list while keeping the same focus
% using `reverse' - note this is constant time O(1).
%
% === Partial Function Application ===
%
% Apply a partial map function on one side of the focus using <i>map</i>.
% Apply a partial fold on one side of the focus
% using <i>foldl</i> and <i>foldr</i> functions.
%
% == Efficiency ==
%
% The implementation is efficient (constant time)
% for local operations at the focus: <br/>
% `new, from_list/1, move, get, set, insert, inserts, 
%  delete, reverse, truncate'.
%
% Incremental operations will incur a cost proportional
% to the distance from the focus to the target position:<br/>
% `from_list/2, moves, moveto, moveuntil, 
% find, finds'.
%
% Global operations will incur a cost proportional to the
% length of the underlying list: <br/>
% `to_list, size, position'.
%
% Maps from the focus are as efficient as <i>map</i> on lists.
% All folds are implemented in O(n) with <i>foldl</i>; some 
% directions (`foldr/r', `foldl/l') also require an O(n) 
% list reverse.

-module('yazl').

% ===================================================
% API and type exports

-export( [
   delete/2,
   ending/1,
   find/3,
   finds/3,
   foldl/4,
   foldr/4,
   from_list/1, from_list/2,
   get/2,
   insert/3, 
   inserts/3,
   is_yazl/1,
   is_empty/1,
   map/3,
   move/2, 
   moves/3,
   moveto/2,
   moveuntil/3,
   movewhile/3,
   new/0,
   opposite/1,
   position/2,
   reverse/1,
   set/3,
   size/1,
   to_list/1,
   truncate/2
] ).
         
-export_types( [
   yazl/1,
   empty_yazl/0,
   direction/0,
   ending/0,
   index/0,
   maybe/1,
   position/0,
   predicate/1 
] ).

% ===================================================
% Types

% WARNING: ending 'l' is ambiguous with '1', 
%          could use 'rdir', 'ldir' ?

% A yazl is a tuple of two lists.
-type yazl(A) :: { [A], [A] }.

% An empty yazl is just two empty lists.
-type empty_yazl() :: { [], [] }.

% Directions are rightward and leftward.
-type direction() :: r | l.    

% A position off the beginning or end of the list.
-type ending() :: endr | endl.

% A 1-based index of a position in the list.
% The value will be between 1 and `size', inclusive.
-type index() :: pos_integer().

% Expand a generic type to include the two endings.
-type maybe(A) :: ending() | A.

% A position for the focus at an index or at the ends.
-type position() :: maybe( index() ).

% A predicate function used for filtering and searching.
-type predicate(A) :: fun( (A)->boolean() ).

% ===================================================
% Type utilities

% ---------------------------------------------------
% @doc Type utility: get the opposite of a direction.

-spec opposite( direction() ) -> direction().

opposite( r ) -> l;
opposite( l ) -> r.

% ---------------------------------------------------
% @doc Type utility: Get the end in a specific direction.

-spec ending( direction() ) -> ending().

ending( r ) -> endr;
ending( l ) -> endl.

% ==============================================================
% Constructors

% ---------------------------------------------------
% @doc Constructor: create a new empty yazl.

-spec new() -> empty_yazl().

new() -> { [], [] }.

% ---------------------------------------------------
% @doc Constructor: create a yazl with focus before the first element 
% of a list. If the list is empty, the empty yazl is returned.

-spec from_list( [A] ) -> yazl(A).

from_list( List ) when is_list(List) -> { [], List }.

% ---------------------------------------------------
% @doc Constructor: create a yazl with focus at the 
% beginning, at the end, or before the Ith element of a list.
% The index is 1-based, so the first element is 1,
% and the last index is equal to the length of the list.
% To position at the beginning of the list, pass `endl'.
% To position at the end of the list, pass `endr'.
% It is an error to pass an integer less than 1,
% or greater than the length of the list,
% so passing 1 with the empty list is an error.
% If the list is empty, the empty yazl is returned.

-spec from_list( position(), [A] ) -> yazl(A).

from_list( endl, List ) when is_list(List) -> 
  { [], List };
from_list( endr, List ) when is_list(List) ->
  { lists:reverse(List), [] };
from_list(    I, List ) when is_list(List) 
  and is_integer(I) and (I >= 1) and (I =< length(List)) -> 
  { L, R } = lists:split( I-1, List ),
  { lists:reverse(L), R }.

% ==============================================================
% Queries

% ---------------------------------------------------
% @doc Test if a term appears to be a yazl.

-spec is_yazl( term() ) -> boolean().

is_yazl( {L,R} ) -> is_list(L) andalso is_list(R);
is_yazl( _ )     -> false.

% ---------------------------------------------------
% @doc Test if a yazl is empty.

-spec is_empty( yazl(_) ) -> boolean().

is_empty( {[],[]} ) -> true;
is_empty( { _,_ } ) -> false.

% ---------------------------------------------------
% @doc Get the length of the underlying list.
% If the yazl is empty, the size is 0.
% The performance is O(n).

-spec size( yazl(_) ) -> non_neg_integer().

size( {L,R} ) -> length(L) + length(R).

% ---------------------------------------------------
% @doc Get the one-based index of the position to
% the right or left of the current focus.
% Indices are 1-based.
% If the yazl is empty, or focus is at the beginning of 
% a non-empty list, then the left index is `endl'.
% If the yazl is at the end of a non-empty list, 
% then the right index is `endr'.
% The performance is proportional to the position in the list.
% If the focus is at `endl' it is O(1), 
% but if the focus is at the last element, it is O(n).

-spec position( direction(), yazl(_) ) -> position().

position( l, {[],_ } ) -> endl;
position( r, { _,[]} ) -> endr;
position( l, { L,_ } ) -> length(L);
position( r, { L,_ } ) -> length(L) + 1.


% ---------------------------------------------------
% @doc Recover the underlying list.
% If the yazl is empty, the result is the empty list.
% The cost is proportional to the position in the list.
% If the focus is at `endl' it is O(1), 
% but if the focus is at `endl' it is O(n).

-spec to_list( yazl(A) ) -> [A].

to_list( {[],[]} ) -> [];
to_list( { L,R } ) -> lists:reverse( L, R ).

% ---------------------------------------------------
% @doc Get the value of the element to the right or
% left of the current focus.
% If the operation would overrun the begining or end
% of the list, return `endr' or `endl'.
% This is fast constant time O(1).

-spec get( direction(), yazl(A) ) -> maybe(A).

get( r, { _,[]} ) -> endr;
get( l, {[],_ } ) -> endl;
get( r, {_,[H|_]} ) -> H;
get( l, {[H|_],_} ) -> H.

% ==============================================================
% Move focus

% ---------------------------------------------------
% @doc Move the focus one step to the right or left.
% If the operation would overrun the begining or end
% of the list, return `endr' or `endl'.
%
% Traditional function `next(...)', 
% is equivalent to the curried form `move( r, ... )'.
% Traditional function `prev(...)', 
% is equivalent to the curried form `move( l, ... )'.
% This is fast constant time O(1).

-spec move( direction(), yazl(A) ) -> maybe(yazl(A)).

move( r, { _,[]} ) -> endr;
move( l, {[], _} ) -> endl;
move( r, { L,[RH|RT]} ) -> { [RH|L], RT };
move( l, {[HL|TL],R } ) -> { TL, [HL|R] }.

% ---------------------------------------------------
% @doc Move the focus multiple steps to the right or left.
% If the yazl is empty, or the steps would
% overrun the beginning or end of the list, 
% then return `endr' or `endl'.
%
% Moving a zero offset leaves the yazl unchanged.
%
% Negative offsets are converted to the equivalent positive
% offset in the other direction, which may return an
% unexpected opposite end value,
% e.g. `moves(r,-2,Z)' may return `endl'.

-spec moves( direction(), integer(), yazl(A) ) -> maybe(yazl(A)).

moves( _, 0,     Z ) -> Z;
moves( D, 1,     Z ) -> move( D, Z );
moves( D, I,     Z ) when (I < 0) -> moves( opposite(D), -I, Z );
moves( r, I, {_,R} ) when (I > length(R)) -> endr;
moves( l, I, {L,_} ) when (I > length(L)) -> endl;
moves( r, I, {L,R} ) -> { RH, RT } = lists:split( I, R ),
                        { lists:reverse(RH,L), RT };
moves( l, I, {L,R} ) -> { LH, LT } = lists:split( I, L ),
                        { LT, lists:reverse(LH,R) }.

% ---------------------------------------------------
% @doc Move to the beginning or end of the list,
% or an absolute index position within the list.
% The position is `endr' or `endl',
% or a 1-based integer signifying a index,
% <i>i.e.</i> focus before the given index.
% If the index offset would overrun the beginning
% or end of the list, then return `endr' or `endl'.

-spec moveto( position(), yazl(A) ) -> maybe(yazl(A)).

moveto( endr, Z={ _,[]} ) -> Z;
moveto( endl, Z={[],_ } ) -> Z;
moveto( endr,   { L,R } ) -> { lists:reverse(R,L), [] };
moveto( endl,   { L,R } ) -> { [], lists:reverse(L,R) };
moveto( I,    Z={ _,_ } ) when is_integer(I) ->
  Len = yazl:size( Z ),
  IR  = case position( r, Z ) of 
          endr   -> Len+1; 
          IndexR -> IndexR 
        end,
  case I of
    I when (I <  1  ) -> endl;
    I when (I >  Len) -> endr;
    I when (I == IR ) -> Z;
    I when (I <  IR ) -> moves( l, IR-I, Z );
    I when (I >  IR ) -> moves( r, I-IR, Z )
  end.
  
% ---------------------------------------------------
% @doc Search for the first occurrence of a value. 
% If the search is successful, return a yazl that
% focuses before (to the left) of the found element.
% If the search does not find the value,
% then it returns `endr' or `endl'.

-spec find( direction(), A, yazl(A) ) -> maybe(yazl(A)).

find( r, _, { _,[]} ) -> endr;
find( l, _, {[],_ } ) -> endl;
find( r, Val, Z={ _,[Val|_] } ) -> Z;
find( l, Val, Z={ [Val|_],_ } ) -> move(l,Z); 
find( D, Val, Z ) -> find( D, Val, move(D,Z) ).

% ---------------------------------------------------
% @doc Search for the first sequence of values  
% that match a given non-empty list.
% The target sequence always runs left-to-right,
% even if the search is to the left (backwards).
% If the search is successful, it returns a yazl that
% focuses before the beginning (to the left) of the sequence.
% If the search does not find the value,
% then it returns `endr' or `endl'.
%
% A search for an empty list is a no-op
% that returns the original yazl
% (following the convention of `lists:prefix' 
%  that the empty list is a prefix of all lists).

-spec finds( direction(), [A], yazl(A) ) -> maybe(yazl(A)).

finds( _,        [], Z ) -> Z;
finds( r, Vs=[V|VT], Z ) ->
  case find(r,V,Z) of
    endr -> endr;
    Y={ _, [V|RT] } -> 
      case lists:prefix(VT,RT) of
        true  -> Y;
        false -> finds( r, Vs, move(r,Y) ) 
      end
  end;
finds( l, Vs, Z ) -> 
  case finds( r, lists:reverse(Vs), reverse(Z) ) of
    endr -> endl;
    Y    -> reverse( moves( r, length(Vs), Y ) )
  end.
  
% ---------------------------------------------------
% @doc Search for the first occurrence of a value
% that satisfies a boolean predicate function.
% If the search is successful, it returns a yazl 
% that focuses before the found element.
% If the search does not find the value,
% then it returns `endr' or `endl'.
% Note this is equivalent to `movewhile' 
% using the negation of the predicate. 

-spec moveuntil( direction(), predicate(A), yazl(A) ) -> maybe(yazl(A)).

moveuntil( r, _, { _,[]} ) -> endr;
moveuntil( l, _, {[],_ } ) -> endl;
moveuntil( r, Pred, Z={_,[RH|_]} ) ->
  case Pred(RH) of
    true  -> Z;
    false -> moveuntil( r, Pred, move(r,Z) )
  end;
moveuntil( l, Pred, Z={[LH|_],_} ) ->
  case Pred(LH) of
    true  -> move( l, Z );
    false -> moveuntil( l, Pred, move(l,Z) )
  end.
  
% ---------------------------------------------------
% @doc Search for the first occurrence of a value
% that does not satisfy a boolean predicate function.
% If the search is successful, it returns a yazl that
% focuses before the found element.
% If the search does not find the value,
% then it returns `endr' or `endl'.
% Note this is equivalent to `moveuntil' 
% using the negation of the predicate. 

-spec movewhile( direction(), predicate(A), yazl(A) ) -> maybe(yazl(A)).

movewhile( D, Pred, Z ) -> 
  moveuntil( D, fun(A) -> not Pred(A) end, Z ).

% ==============================================================
% Update

% ---------------------------------------------------
% @doc Set the value of the element to the right or
% left of the current focus.
% If the operation would overrun the begining or end
% of the list, return `endr' or `endl'.
% This is fast constant time O(1).

-spec set( direction(), A, yazl(A) ) -> maybe(yazl(A)).

set( r, _, { _,[]} ) -> endr;
set( l, _, {[], _} ) -> endl;
set( r, V, {L,[_|RT]} ) -> { L,[V|RT]};
set( l, V, {[_|LT],R} ) -> {[V|LT],R }.

% ---------------------------------------------------
% @doc Insert a value to the right or left of the current focus,
% or at the beginning (prepend) or end (append) of the whole list.
% Whether it is to the left or right 
% does not affect the final content of the list, 
% just the final position of the focus
% relative to the inserted sequence.
% This is fast constant time O(1).

-spec insert( direction() | ending(), A, yazl(A) ) -> yazl(A).

insert(    r, V, {L,R} ) -> {     L , [V|R] };
insert(    l, V, {L,R} ) -> {  [V|L],    R  };
insert( endl, V, {L,R} ) -> { L++[V], R      };
insert( endr, V, {L,R} ) -> { L,      R++[V] }.

% ---------------------------------------------------
% @doc Insert a sequence of values to the left or right
% of the current focus, or at the beginning (prepend) 
% or end (append) of the whole list. 
% Whether it is inserted to the left or right 
% does not affect the final content of the list, 
% just the final position of the focus
% relative to the inserted sequence.
% Inserting an empty sequence does not change the underlying list.

-spec inserts( direction(), [A], yazl(A) ) -> yazl(A).

inserts(    _, [],Z={_,_} ) -> Z;
inserts(    r, Vs,  {L,R} ) -> { L,                    Vs++R };
inserts(    l, Vs,  {L,R} ) -> { lists:reverse(Vs,L),      R };
inserts( endr, Vs,  {L,R} ) -> { L,                    R++Vs };
inserts( endl, Vs,  {L,R} ) -> { L++lists:reverse(Vs), R     }.

% ---------------------------------------------------
% @doc Delete the value to the right or left of the focus.
% If the yazl is empty, or the focus is already
% at the beginning or end of a list, then return `endr' or `endl'.
% This is fast constant time O(1).

-spec delete( direction(), yazl(A) ) -> maybe(yazl(A)).

delete( r, { _,[]} ) -> endr;
delete( l, {[],_ } ) -> endl;
delete( r, {L,[_|RT]} ) -> { L,RT};
delete( l, {[_|LT],R} ) -> {LT,R }.

% ---------------------------------------------------
% @doc Delete the indicated sublist.
% If the yazl is empty, return the empty yazl.
% For right, the focus will be positioned after the 
% last element of the left sublist.
% For left, the focus will be positioned before the 
% first element of the right sublist.
% This is fast constant time O(1).

-spec truncate( direction(), yazl(A) ) -> yazl(A).

truncate( r, {L,_} ) -> { L,[]};
truncate( l, {_,R} ) -> {[],R }.

% ---------------------------------------------------
% @doc Reverse the list maintaining focus.
% If the yazl is empty, the result is the empty yazl.
<<<<<<< HEAD
% If the focus is not empty, then keeping the same focus
% will change the current element, because the neighbours
% have changed position: the next right element has become
% the previous left element, and vice versa.
% This is fast constant time O(1), compared to O(n) for ordinary list.
=======
% If the yazl is not empty, the current values to the
% right and left will be switched
% This is very fast O(1), compared to O(n) for ordinary list.
>>>>>>> 12e08979

-spec reverse( yazl(A) ) -> yazl(A).

reverse( {L,R} ) -> {R,L}.

% ==============================================================
% Partial Function Application

% ---------------------------------------------------
% @doc Apply a map from the current focus to the left or right sublist.
% If the yazl or its sublist is empty, return the empty list.

-spec map( direction(), fun((A)->B), yazl(A) ) -> [B].

map( r, Fun, {_,R} ) -> lists:map( Fun, R );
map( l, Fun, {L,_} ) -> lists:map( Fun, lists:reverse(L) ).

% ---------------------------------------------------
% @doc Apply a foldl from the current focus to the left or right sublist.
% If the yazl or its sublist is empty, 
% return the initial value of the accumulator.

-spec foldl( direction(), fun((A,B)->B), B, yazl(A) ) -> B.

foldl( r, Fun, Init, {_,R} ) -> lists:foldl( Fun, Init, R );
foldl( l, Fun, Init, {L,_} ) -> lists:foldl( Fun, Init, lists:reverse(L) ).

% ---------------------------------------------------
% @doc Apply a foldr from the current focus to the left or right sublist.
% If the yazl or its sublist is empty, 
% return the initial value of the accumulator.

-spec foldr( direction(), fun((A,B)->B), B, yazl(A) ) -> B.

foldr( r, Fun, Init, {_,R} ) -> lists:foldl( Fun, Init, lists:reverse(R) );
foldr( l, Fun, Init, {L,_} ) -> lists:foldl( Fun, Init, L ).

%====================================================================<|MERGE_RESOLUTION|>--- conflicted
+++ resolved
@@ -577,17 +577,9 @@
 % ---------------------------------------------------
 % @doc Reverse the list maintaining focus.
 % If the yazl is empty, the result is the empty yazl.
-<<<<<<< HEAD
-% If the focus is not empty, then keeping the same focus
-% will change the current element, because the neighbours
-% have changed position: the next right element has become
-% the previous left element, and vice versa.
-% This is fast constant time O(1), compared to O(n) for ordinary list.
-=======
 % If the yazl is not empty, the current values to the
 % right and left will be switched
-% This is very fast O(1), compared to O(n) for ordinary list.
->>>>>>> 12e08979
+% This is fast constant time O(1), compared to O(n) for ordinary list.
 
 -spec reverse( yazl(A) ) -> yazl(A).
 
